--- conflicted
+++ resolved
@@ -1,10 +1,6 @@
-<<<<<<< HEAD
+import ServerContext from 'src/server/context'
 import { isUrl, urlJoin, safariNoModuleFix } from 'src/utils'
-=======
-import ServerContext from 'nuxt/server/context'
-import { isUrl, urlJoin, safariNoModuleFix } from 'nuxt/utils'
 
->>>>>>> e75e1911
 import SSRRenderer from './ssr'
 
 export default class ModernRenderer extends SSRRenderer {
