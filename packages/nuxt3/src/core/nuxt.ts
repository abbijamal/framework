
import isPlainObject from 'lodash/isPlainObject'
import consola from 'consola'
import Hookable from 'hookable'

<<<<<<< HEAD
import { defineAlias } from 'nuxt/utils'
import { getNuxtConfig, Configuration, NormalizedConfiguration } from 'nuxt/config'
import { Server } from 'nuxt/server'
=======
import { defineAlias } from 'src/utils'
import { getNuxtConfig } from 'src/config'
import { Server } from 'src/server'
>>>>>>> 60ce35f3

import { version } from '../../package.json'

import ModuleContainer from './module'
import Resolver from './resolver'

declare global {
  var __NUXT_DEV__: boolean
}

export default class Nuxt extends Hookable {
  _ready?: Promise<this>
  _initCalled?: boolean

  options: NormalizedConfiguration
  resolver: Resolver
  moduleContainer: ModuleContainer
  server?: Server
  renderer?: Server
  render?: Server['app']
  showReady?: () => void

  constructor(options: Configuration = {}) {
    super(consola)

    // Assign options and apply defaults
    this.options = getNuxtConfig(options)

    // Create instance of core components
    this.resolver = new Resolver(this)
    this.moduleContainer = new ModuleContainer(this)

    // Deprecated hooks
    this.deprecateHooks({
      // #3294 - 7514db73b25c23b8c14ebdafbb4e129ac282aabd
      'render:context': {
        to: '_render:context',
        message: '`render:context(nuxt)` is deprecated, Please use `vue-renderer:ssr:context(context)`'
      },
      // #3773
      'render:routeContext': {
        to: '_render:context',
        message: '`render:routeContext(nuxt)` is deprecated, Please use `vue-renderer:ssr:context(context)`'
      },
      showReady: 'webpack:done'
    })

    // Add Legacy aliases
    defineAlias(this, this.resolver, ['resolveAlias', 'resolvePath'])
    this.showReady = () => { this.callHook('webpack:done') }

    // Init server
    if (this.options.server !== false) {
      this._initServer()
    }

    // Call ready
    if (this.options._ready !== false) {
      this.ready().catch((err) => {
        consola.fatal(err)
      })
    }
  }

  static get version() {
    return `v${version}` + (global.__NUXT_DEV__ ? '-development' : '')
  }

  ready() {
    if (!this._ready) {
      this._ready = this._init()
    }
    return this._ready
  }

  async _init() {
    if (this._initCalled) {
      return this
    }
    this._initCalled = true

    // Add hooks
    if (this.options.hooks instanceof Function) {
      this.options.hooks(this.hook)
    } else if (isPlainObject(this.options.hooks)) {
      this.addHooks(this.options.hooks)
    }

    // Await for modules
    await this.moduleContainer.ready()

    // Await for server to be ready
    if (this.server) {
      await this.server.ready()
    }

    // Call ready hook
    await this.callHook('ready', this)

    return this
  }

  _initServer() {
    if (this.server) {
      return
    }
    this.server = new Server(this)
    this.renderer = this.server
    this.render = this.server.app
    defineAlias(this, this.server, ['renderRoute', 'renderAndGetWindow', 'listen'])
  }

  async close(callback?: () => any | Promise<any>) {
    await this.callHook('close', this)

    if (typeof callback === 'function') {
      await callback()
    }
  }
}<|MERGE_RESOLUTION|>--- conflicted
+++ resolved
@@ -3,15 +3,9 @@
 import consola from 'consola'
 import Hookable from 'hookable'
 
-<<<<<<< HEAD
-import { defineAlias } from 'nuxt/utils'
-import { getNuxtConfig, Configuration, NormalizedConfiguration } from 'nuxt/config'
-import { Server } from 'nuxt/server'
-=======
 import { defineAlias } from 'src/utils'
-import { getNuxtConfig } from 'src/config'
+import { getNuxtConfig, Configuration, NormalizedConfiguration } from 'src/config'
 import { Server } from 'src/server'
->>>>>>> 60ce35f3
 
 import { version } from '../../package.json'
 
