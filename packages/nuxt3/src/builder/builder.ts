--- conflicted
+++ resolved
@@ -17,13 +17,8 @@
 import uniq from 'lodash/uniq'
 import uniqBy from 'lodash/uniqBy'
 
-<<<<<<< HEAD
 import { BundleBuilder } from 'src/webpack'
-=======
-import type { Nuxt } from 'nuxt/core'
-import { BundleBuilder } from 'nuxt/webpack'
-import vueAppTemplate from 'nuxt/vue-app/template'
->>>>>>> e75e1911
+import type { Nuxt } from 'src/core'
 
 import {
   r,
