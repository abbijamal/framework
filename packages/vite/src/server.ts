import { resolve } from 'pathe'
import * as vite from 'vite'
import vuePlugin from '@vitejs/plugin-vue'
import { writeFile } from 'fs-extra'
import { ViteBuildContext, ViteOptions } from './vite'
import { wpfs } from './utils/wpfs'
import { cacheDirPlugin } from './plugins/cache-dir'
<<<<<<< HEAD
import { transformNuxtSetup } from './plugins/transformSetup'
import { bundleRequest } from './dev-bundler'
=======
>>>>>>> 45b49460

export async function buildServer (ctx: ViteBuildContext) {
  const serverConfig: vite.InlineConfig = vite.mergeConfig(ctx.config, {
    define: {
      'process.server': true,
      'process.client': false,
      'typeof window': '"undefined"',
      'typeof document': '"undefined"',
      'typeof navigator': '"undefined"',
      'typeof location': '"undefined"',
      'typeof XMLHttpRequest': '"undefined"'
    },
    resolve: {
      alias: {
        '#build/plugins': resolve(ctx.nuxt.options.buildDir, 'plugins/server')
      }
    },
    ssr: {
      external: [
        'axios'
      ],
      noExternal: [
        ...ctx.nuxt.options.build.transpile.filter(i => typeof i === 'string'),
        '#app'
      ]
    },
    build: {
      outDir: resolve(ctx.nuxt.options.buildDir, 'dist/server'),
      ssr: true,
      rollupOptions: {
        output: {
          entryFileNames: 'server.mjs',
          preferConst: true,
          format: 'module'
        },
        onwarn (warning, rollupWarn) {
          if (!['UNUSED_EXTERNAL_IMPORT'].includes(warning.code)) {
            rollupWarn(warning)
          }
        }
      }
    },
    plugins: [
      cacheDirPlugin(ctx.nuxt.options.rootDir, 'server'),
      vuePlugin()
    ]
  } as ViteOptions)

  await ctx.nuxt.callHook('vite:extendConfig', serverConfig, { isClient: false, isServer: true })

  const onBuild = () => ctx.nuxt.callHook('build:resources', wpfs)

  if (!ctx.nuxt.options.ssr) {
    await onBuild()
    return
  }

  // Start development server
  const viteServer = await vite.createServer(serverConfig)
  // Initialize plugins
  await viteServer.pluginContainer.buildStart({})

  async function generate () {
    const { code } = await bundleRequest(viteServer, resolve(ctx.nuxt.options.appDir, 'entry'))

    await writeFile(resolve(ctx.nuxt.options.buildDir, 'dist/server/server.mjs'), code, 'utf-8')
    await onBuild()
  }

  ctx.nuxt.hook('builder:watch', () => generate())
  ctx.nuxt.hook('app:templatesGenerated', () => generate())
  ctx.nuxt.hook('close', () => viteServer.close())

  await generate()
}<|MERGE_RESOLUTION|>--- conflicted
+++ resolved
@@ -5,11 +5,7 @@
 import { ViteBuildContext, ViteOptions } from './vite'
 import { wpfs } from './utils/wpfs'
 import { cacheDirPlugin } from './plugins/cache-dir'
-<<<<<<< HEAD
-import { transformNuxtSetup } from './plugins/transformSetup'
 import { bundleRequest } from './dev-bundler'
-=======
->>>>>>> 45b49460
 
 export async function buildServer (ctx: ViteBuildContext) {
   const serverConfig: vite.InlineConfig = vite.mergeConfig(ctx.config, {
